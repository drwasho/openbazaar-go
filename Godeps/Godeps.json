--- conflicted
+++ resolved
@@ -5,7 +5,7 @@
 	"Deps": [
 		{
 			"ImportPath": "github.com/OpenBazaar/bitcoind-wallet",
-			"Rev": "84e6c8b5513db4ea1fd90a6150ac47e5191a1948"
+			"Rev": "e172285b1cd237a99e3fbdd009f6e6f72c84e84a"
 		},
 		{
 			"ImportPath": "github.com/OpenBazaar/go-blockstackclient",
@@ -29,7 +29,6 @@
 		},
 		{
 			"ImportPath": "github.com/OpenBazaar/multiwallet",
-<<<<<<< HEAD
 			"Rev": "2d23c68e36f0a6db618663a3776fabf577b4eeaf"
 		},
 		{
@@ -87,73 +86,14 @@
 		{
 			"ImportPath": "github.com/OpenBazaar/multiwallet/zcash/address",
 			"Rev": "2d23c68e36f0a6db618663a3776fabf577b4eeaf"
-=======
-			"Rev": "7bdb4a96f1ba9cb4abdbf56fbad6ebdaded71ff4"
-		},
-		{
-			"ImportPath": "github.com/OpenBazaar/multiwallet/bitcoin",
-			"Rev": "7bdb4a96f1ba9cb4abdbf56fbad6ebdaded71ff4"
-		},
-		{
-			"ImportPath": "github.com/OpenBazaar/multiwallet/bitcoincash",
-			"Rev": "7bdb4a96f1ba9cb4abdbf56fbad6ebdaded71ff4"
-		},
-		{
-			"ImportPath": "github.com/OpenBazaar/multiwallet/client",
-			"Rev": "7bdb4a96f1ba9cb4abdbf56fbad6ebdaded71ff4"
-		},
-		{
-			"ImportPath": "github.com/OpenBazaar/multiwallet/client/transport",
-			"Rev": "7bdb4a96f1ba9cb4abdbf56fbad6ebdaded71ff4"
-		},
-		{
-			"ImportPath": "github.com/OpenBazaar/multiwallet/config",
-			"Rev": "7bdb4a96f1ba9cb4abdbf56fbad6ebdaded71ff4"
-		},
-		{
-			"ImportPath": "github.com/OpenBazaar/multiwallet/datastore",
-			"Rev": "7bdb4a96f1ba9cb4abdbf56fbad6ebdaded71ff4"
-		},
-		{
-			"ImportPath": "github.com/OpenBazaar/multiwallet/keys",
-			"Rev": "7bdb4a96f1ba9cb4abdbf56fbad6ebdaded71ff4"
-		},
-		{
-			"ImportPath": "github.com/OpenBazaar/multiwallet/litecoin",
-			"Rev": "7bdb4a96f1ba9cb4abdbf56fbad6ebdaded71ff4"
-		},
-		{
-			"ImportPath": "github.com/OpenBazaar/multiwallet/litecoin/address",
-			"Rev": "7bdb4a96f1ba9cb4abdbf56fbad6ebdaded71ff4"
-		},
-		{
-			"ImportPath": "github.com/OpenBazaar/multiwallet/litecoin/params",
-			"Rev": "7bdb4a96f1ba9cb4abdbf56fbad6ebdaded71ff4"
-		},
-		{
-			"ImportPath": "github.com/OpenBazaar/multiwallet/service",
-			"Rev": "7bdb4a96f1ba9cb4abdbf56fbad6ebdaded71ff4"
-		},
-		{
-			"ImportPath": "github.com/OpenBazaar/multiwallet/util",
-			"Rev": "7bdb4a96f1ba9cb4abdbf56fbad6ebdaded71ff4"
-		},
-		{
-			"ImportPath": "github.com/OpenBazaar/multiwallet/zcash",
-			"Rev": "7bdb4a96f1ba9cb4abdbf56fbad6ebdaded71ff4"
-		},
-		{
-			"ImportPath": "github.com/OpenBazaar/multiwallet/zcash/address",
-			"Rev": "7bdb4a96f1ba9cb4abdbf56fbad6ebdaded71ff4"
->>>>>>> 1e3627f1
 		},
 		{
 			"ImportPath": "github.com/OpenBazaar/spvwallet",
-			"Rev": "c839b02b4604fcdb073592ce504a19353edeefd4"
+			"Rev": "3a0ea7e2725eeb78ef6c1d0588b9e33ec5a074be"
 		},
 		{
 			"ImportPath": "github.com/OpenBazaar/spvwallet/exchangerates",
-			"Rev": "c839b02b4604fcdb073592ce504a19353edeefd4"
+			"Rev": "3a0ea7e2725eeb78ef6c1d0588b9e33ec5a074be"
 		},
 		{
 			"ImportPath": "github.com/OpenBazaar/wallet-interface",
@@ -161,7 +101,7 @@
 		},
 		{
 			"ImportPath": "github.com/OpenBazaar/zcashd-wallet",
-			"Rev": "bd43ac29d4095b200dab0a36af4f2972ac58ba4a"
+			"Rev": "96a1ac1ef6c4c007a753513504fc68d105a67216"
 		},
 		{
 			"ImportPath": "github.com/boltdb/bolt",
@@ -323,13 +263,13 @@
 		},
 		{
 			"ImportPath": "github.com/cpacia/BitcoinCash-Wallet",
-			"Comment": "v0.3.0-51-g73c0a72",
-			"Rev": "73c0a728a618fa8749c340440dd12c7e76d7b5d8"
+			"Comment": "v0.3.0-52-gcbb7256",
+			"Rev": "cbb725605b57c8eeefc13175b858e6c3826e374e"
 		},
 		{
 			"ImportPath": "github.com/cpacia/BitcoinCash-Wallet/exchangerates",
-			"Comment": "v0.3.0-51-g73c0a72",
-			"Rev": "73c0a728a618fa8749c340440dd12c7e76d7b5d8"
+			"Comment": "v0.3.0-52-gcbb7256",
+			"Rev": "cbb725605b57c8eeefc13175b858e6c3826e374e"
 		},
 		{
 			"ImportPath": "github.com/cpacia/bchutil",
@@ -1958,302 +1898,6 @@
 		{
 			"ImportPath": "gx/ipfs/QmfVj3x4D6Jkq9SEoi5n2NmoUomLwoeiwnYz2KQa15wRw6/base32",
 			"Rev": "440a840c48279b8bc64fbc88e2af5b0140756959"
-<<<<<<< HEAD
-=======
-		},
-		{
-			"ImportPath": "github.com/OpenBazaar/go-ethwallet/wallet",
-			"Rev": "3969b0446d20b383ee6ef300d6cc607b8d09dac5"
-		},
-		{
-			"ImportPath": "github.com/OpenBazaar/go-ethwallet/util",
-			"Rev": "3969b0446d20b383ee6ef300d6cc607b8d09dac5"
-		},
-		{
-			"ImportPath": "github.com/ethereum/go-ethereum",
-			"Comment": "v1.8.15-18-g5918b88a8",
-			"Rev": "5918b88a8f8be34f39b8df94d146f77ac9b4fbfc"
-		},
-		{
-			"ImportPath": "github.com/ethereum/go-ethereum/accounts/abi",
-			"Comment": "v1.8.15-18-g5918b88a8",
-			"Rev": "5918b88a8f8be34f39b8df94d146f77ac9b4fbfc"
-		},
-		{
-			"ImportPath": "github.com/ethereum/go-ethereum/accounts/abi/bind",
-			"Comment": "v1.8.15-18-g5918b88a8",
-			"Rev": "5918b88a8f8be34f39b8df94d146f77ac9b4fbfc"
-		},
-		{
-			"ImportPath": "github.com/ethereum/go-ethereum/accounts/keystore",
-			"Comment": "v1.8.15-18-g5918b88a8",
-			"Rev": "5918b88a8f8be34f39b8df94d146f77ac9b4fbfc"
-		},
-		{
-			"ImportPath": "github.com/ethereum/go-ethereum/common",
-			"Comment": "v1.8.15-18-g5918b88a8",
-			"Rev": "5918b88a8f8be34f39b8df94d146f77ac9b4fbfc"
-		},
-		{
-			"ImportPath": "github.com/ethereum/go-ethereum/common/hexutil",
-			"Comment": "v1.8.15-18-g5918b88a8",
-			"Rev": "5918b88a8f8be34f39b8df94d146f77ac9b4fbfc"
-		},
-		{
-			"ImportPath": "github.com/ethereum/go-ethereum/core/types",
-			"Comment": "v1.8.15-18-g5918b88a8",
-			"Rev": "5918b88a8f8be34f39b8df94d146f77ac9b4fbfc"
-		},
-		{
-			"ImportPath": "github.com/ethereum/go-ethereum/crypto",
-			"Comment": "v1.8.15-18-g5918b88a8",
-			"Rev": "5918b88a8f8be34f39b8df94d146f77ac9b4fbfc"
-		},
-		{
-			"ImportPath": "github.com/ethereum/go-ethereum/crypto/sha3",
-			"Comment": "v1.8.15-18-g5918b88a8",
-			"Rev": "5918b88a8f8be34f39b8df94d146f77ac9b4fbfc"
-		},
-		{
-			"ImportPath": "github.com/ethereum/go-ethereum/ethclient",
-			"Comment": "v1.8.15-18-g5918b88a8",
-			"Rev": "5918b88a8f8be34f39b8df94d146f77ac9b4fbfc"
-		},
-		{
-			"ImportPath": "github.com/rs/xid",
-			"Comment": "v1.1",
-			"Rev": "02dd45c33376f85d1064355dc790dcc4850596b1"
-		},
-		{
-			"ImportPath": "github.com/sirupsen/logrus",
-			"Comment": "v1.0.5-2-g90150a8",
-			"Rev": "90150a8ed11b6ce285e77e8af2b0109559ce4777"
-		},
-		{
-			"ImportPath": "gopkg.in/yaml.v2",
-			"Comment": "v2.2.1",
-			"Rev": "5420a8b6744d3b0345ab293f6fcba19c978f1183"
-		},
-		{
-			"ImportPath": "github.com/shopspring/decimal",
-			"Comment": "1.1.0",
-			"Rev": "cd690d0c9e2447b1ef2a129a6b7b49077da89b8e"
-		},
-		{
-			"ImportPath": "github.com/ethereum/go-ethereum/common/math",
-			"Comment": "v1.8.15-18-g5918b88a8",
-			"Rev": "5918b88a8f8be34f39b8df94d146f77ac9b4fbfc"
-		},
-		{
-			"ImportPath": "github.com/ethereum/go-ethereum/event",
-			"Comment": "v1.8.15-18-g5918b88a8",
-			"Rev": "5918b88a8f8be34f39b8df94d146f77ac9b4fbfc"
-		},
-		{
-			"ImportPath": "github.com/ethereum/go-ethereum/log",
-			"Comment": "v1.8.15-18-g5918b88a8",
-			"Rev": "5918b88a8f8be34f39b8df94d146f77ac9b4fbfc"
-		},
-		{
-			"ImportPath": "github.com/ethereum/go-ethereum/vendor/golang.org/x/tools/imports",
-			"Comment": "v1.8.15-18-g5918b88a8",
-			"Rev": "5918b88a8f8be34f39b8df94d146f77ac9b4fbfc"
-		},
-		{
-			"ImportPath": "github.com/ethereum/go-ethereum/vendor/github.com/deckarep/golang-set",
-			"Comment": "v1.8.15-18-g5918b88a8",
-			"Rev": "5918b88a8f8be34f39b8df94d146f77ac9b4fbfc"
-		},
-		{
-			"ImportPath": "github.com/ethereum/go-ethereum/accounts",
-			"Comment": "v1.8.15-18-g5918b88a8",
-			"Rev": "5918b88a8f8be34f39b8df94d146f77ac9b4fbfc"
-		},
-		{
-			"ImportPath": "github.com/ethereum/go-ethereum/vendor/github.com/pborman/uuid",
-			"Comment": "v1.8.15-18-g5918b88a8",
-			"Rev": "5918b88a8f8be34f39b8df94d146f77ac9b4fbfc"
-		},
-		{
-			"ImportPath": "github.com/ethereum/go-ethereum/vendor/github.com/rjeczalik/notify",
-			"Comment": "v1.8.15-18-g5918b88a8",
-			"Rev": "5918b88a8f8be34f39b8df94d146f77ac9b4fbfc"
-		},
-		{
-			"ImportPath": "github.com/ethereum/go-ethereum/vendor/golang.org/x/crypto/pbkdf2",
-			"Comment": "v1.8.15-18-g5918b88a8",
-			"Rev": "5918b88a8f8be34f39b8df94d146f77ac9b4fbfc"
-		},
-		{
-			"ImportPath": "github.com/ethereum/go-ethereum/vendor/golang.org/x/crypto/scrypt",
-			"Comment": "v1.8.15-18-g5918b88a8",
-			"Rev": "5918b88a8f8be34f39b8df94d146f77ac9b4fbfc"
-		},
-		{
-			"ImportPath": "github.com/ethereum/go-ethereum/params",
-			"Comment": "v1.8.15-18-g5918b88a8",
-			"Rev": "5918b88a8f8be34f39b8df94d146f77ac9b4fbfc"
-		},
-		{
-			"ImportPath": "github.com/ethereum/go-ethereum/rlp",
-			"Comment": "v1.8.15-18-g5918b88a8",
-			"Rev": "5918b88a8f8be34f39b8df94d146f77ac9b4fbfc"
-		},
-		{
-			"ImportPath": "github.com/ethereum/go-ethereum/trie",
-			"Comment": "v1.8.15-18-g5918b88a8",
-			"Rev": "5918b88a8f8be34f39b8df94d146f77ac9b4fbfc"
-		},
-		{
-			"ImportPath": "github.com/ethereum/go-ethereum/vendor/github.com/btcsuite/btcd/btcec",
-			"Comment": "v1.8.15-18-g5918b88a8",
-			"Rev": "5918b88a8f8be34f39b8df94d146f77ac9b4fbfc"
-		},
-		{
-			"ImportPath": "github.com/ethereum/go-ethereum/crypto/secp256k1",
-			"Comment": "v1.8.15-18-g5918b88a8",
-			"Rev": "5918b88a8f8be34f39b8df94d146f77ac9b4fbfc"
-		},
-		{
-			"ImportPath": "github.com/ethereum/go-ethereum/rpc",
-			"Comment": "v1.8.15-18-g5918b88a8",
-			"Rev": "5918b88a8f8be34f39b8df94d146f77ac9b4fbfc"
-		},
-		{
-			"ImportPath": "github.com/ethereum/go-ethereum/common/mclock",
-			"Comment": "v1.8.15-18-g5918b88a8",
-			"Rev": "5918b88a8f8be34f39b8df94d146f77ac9b4fbfc"
-		},
-		{
-			"ImportPath": "github.com/ethereum/go-ethereum/vendor/github.com/go-stack/stack",
-			"Comment": "v1.8.15-18-g5918b88a8",
-			"Rev": "5918b88a8f8be34f39b8df94d146f77ac9b4fbfc"
-		},
-		{
-			"ImportPath": "github.com/ethereum/go-ethereum/vendor/golang.org/x/tools/go/ast/astutil",
-			"Comment": "v1.8.15-18-g5918b88a8",
-			"Rev": "5918b88a8f8be34f39b8df94d146f77ac9b4fbfc"
-		},
-		{
-			"ImportPath": "github.com/ethereum/go-ethereum/vendor/golang.org/x/sys/unix",
-			"Comment": "v1.8.15-18-g5918b88a8",
-			"Rev": "5918b88a8f8be34f39b8df94d146f77ac9b4fbfc"
-		},
-		{
-			"ImportPath": "github.com/ethereum/go-ethereum/common/prque",
-			"Comment": "v1.8.15-18-g5918b88a8",
-			"Rev": "5918b88a8f8be34f39b8df94d146f77ac9b4fbfc"
-		},
-		{
-			"ImportPath": "github.com/ethereum/go-ethereum/ethdb",
-			"Comment": "v1.8.15-18-g5918b88a8",
-			"Rev": "5918b88a8f8be34f39b8df94d146f77ac9b4fbfc"
-		},
-		{
-			"ImportPath": "github.com/ethereum/go-ethereum/metrics",
-			"Comment": "v1.8.15-18-g5918b88a8",
-			"Rev": "5918b88a8f8be34f39b8df94d146f77ac9b4fbfc"
-		},
-		{
-			"ImportPath": "github.com/ethereum/go-ethereum/p2p/netutil",
-			"Comment": "v1.8.15-18-g5918b88a8",
-			"Rev": "5918b88a8f8be34f39b8df94d146f77ac9b4fbfc"
-		},
-		{
-			"ImportPath": "github.com/ethereum/go-ethereum/vendor/github.com/rs/cors",
-			"Comment": "v1.8.15-18-g5918b88a8",
-			"Rev": "5918b88a8f8be34f39b8df94d146f77ac9b4fbfc"
-		},
-		{
-			"ImportPath": "github.com/ethereum/go-ethereum/vendor/golang.org/x/net/websocket",
-			"Comment": "v1.8.15-18-g5918b88a8",
-			"Rev": "5918b88a8f8be34f39b8df94d146f77ac9b4fbfc"
-		},
-		{
-			"ImportPath": "github.com/ethereum/go-ethereum/vendor/gopkg.in/natefinch/npipe.v2",
-			"Comment": "v1.8.15-18-g5918b88a8",
-			"Rev": "5918b88a8f8be34f39b8df94d146f77ac9b4fbfc"
-		},
-		{
-			"ImportPath": "github.com/ethereum/go-ethereum/vendor/github.com/aristanetworks/goarista/monotime",
-			"Comment": "v1.8.15-18-g5918b88a8",
-			"Rev": "5918b88a8f8be34f39b8df94d146f77ac9b4fbfc"
-		},
-		{
-			"ImportPath": "github.com/ethereum/go-ethereum/vendor/github.com/syndtr/goleveldb/leveldb",
-			"Comment": "v1.8.15-18-g5918b88a8",
-			"Rev": "5918b88a8f8be34f39b8df94d146f77ac9b4fbfc"
-		},
-		{
-			"ImportPath": "github.com/ethereum/go-ethereum/vendor/github.com/syndtr/goleveldb/leveldb/errors",
-			"Comment": "v1.8.15-18-g5918b88a8",
-			"Rev": "5918b88a8f8be34f39b8df94d146f77ac9b4fbfc"
-		},
-		{
-			"ImportPath": "github.com/ethereum/go-ethereum/vendor/github.com/syndtr/goleveldb/leveldb/filter",
-			"Comment": "v1.8.15-18-g5918b88a8",
-			"Rev": "5918b88a8f8be34f39b8df94d146f77ac9b4fbfc"
-		},
-		{
-			"ImportPath": "github.com/ethereum/go-ethereum/vendor/github.com/syndtr/goleveldb/leveldb/iterator",
-			"Comment": "v1.8.15-18-g5918b88a8",
-			"Rev": "5918b88a8f8be34f39b8df94d146f77ac9b4fbfc"
-		},
-		{
-			"ImportPath": "github.com/ethereum/go-ethereum/vendor/github.com/syndtr/goleveldb/leveldb/opt",
-			"Comment": "v1.8.15-18-g5918b88a8",
-			"Rev": "5918b88a8f8be34f39b8df94d146f77ac9b4fbfc"
-		},
-		{
-			"ImportPath": "github.com/ethereum/go-ethereum/vendor/github.com/syndtr/goleveldb/leveldb/util",
-			"Comment": "v1.8.15-18-g5918b88a8",
-			"Rev": "5918b88a8f8be34f39b8df94d146f77ac9b4fbfc"
-		},
-		{
-			"ImportPath": "github.com/ethereum/go-ethereum/vendor/github.com/rs/xhandler",
-			"Comment": "v1.8.15-18-g5918b88a8",
-			"Rev": "5918b88a8f8be34f39b8df94d146f77ac9b4fbfc"
-		},
-		{
-			"ImportPath": "github.com/ethereum/go-ethereum/vendor/golang.org/x/net/context",
-			"Comment": "v1.8.15-18-g5918b88a8",
-			"Rev": "5918b88a8f8be34f39b8df94d146f77ac9b4fbfc"
-		},
-		{
-			"ImportPath": "github.com/ethereum/go-ethereum/vendor/github.com/syndtr/goleveldb/leveldb/cache",
-			"Comment": "v1.8.15-18-g5918b88a8",
-			"Rev": "5918b88a8f8be34f39b8df94d146f77ac9b4fbfc"
-		},
-		{
-			"ImportPath": "github.com/ethereum/go-ethereum/vendor/github.com/syndtr/goleveldb/leveldb/comparer",
-			"Comment": "v1.8.15-18-g5918b88a8",
-			"Rev": "5918b88a8f8be34f39b8df94d146f77ac9b4fbfc"
-		},
-		{
-			"ImportPath": "github.com/ethereum/go-ethereum/vendor/github.com/syndtr/goleveldb/leveldb/journal",
-			"Comment": "v1.8.15-18-g5918b88a8",
-			"Rev": "5918b88a8f8be34f39b8df94d146f77ac9b4fbfc"
-		},
-		{
-			"ImportPath": "github.com/ethereum/go-ethereum/vendor/github.com/syndtr/goleveldb/leveldb/memdb",
-			"Comment": "v1.8.15-18-g5918b88a8",
-			"Rev": "5918b88a8f8be34f39b8df94d146f77ac9b4fbfc"
-		},
-		{
-			"ImportPath": "github.com/ethereum/go-ethereum/vendor/github.com/syndtr/goleveldb/leveldb/storage",
-			"Comment": "v1.8.15-18-g5918b88a8",
-			"Rev": "5918b88a8f8be34f39b8df94d146f77ac9b4fbfc"
-		},
-		{
-			"ImportPath": "github.com/ethereum/go-ethereum/vendor/github.com/syndtr/goleveldb/leveldb/table",
-			"Comment": "v1.8.15-18-g5918b88a8",
-			"Rev": "5918b88a8f8be34f39b8df94d146f77ac9b4fbfc"
-		},
-		{
-			"ImportPath": "github.com/ethereum/go-ethereum/vendor/github.com/golang/snappy",
-			"Comment": "v1.8.15-18-g5918b88a8",
-			"Rev": "5918b88a8f8be34f39b8df94d146f77ac9b4fbfc"
->>>>>>> 1e3627f1
 		}
 	]
 }
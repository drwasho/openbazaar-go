--- conflicted
+++ resolved
@@ -25,15 +25,11 @@
 		},
 		{
 			"ImportPath": "github.com/OpenBazaar/wallet-interface",
-<<<<<<< HEAD
-			"Rev": "4060fdf0e731291229329f0f8a3452145f071647"
-=======
 			"Rev": "b5d09d063f757ab7a32b863df40cba9ccb8add4c"
 		},
 		{
 			"ImportPath": "github.com/OpenBazaar/zcashd-wallet",
 			"Rev": "68caa95e73db72f2cb426170d0ed03d5d0695490"
->>>>>>> 6e6526fc
 		},
 		{
 			"ImportPath": "github.com/boltdb/bolt",

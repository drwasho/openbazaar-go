--- conflicted
+++ resolved
@@ -53,17 +53,7 @@
 	ErrDictionaryIndexMismatchedCode   = errors.New("dictionary index mismatched with definition currency code")
 	ErrDictionaryCurrencyCodeCollision = errors.New("currency code is used by more than one currency")
 
-<<<<<<< HEAD
-	allCurrencyDefinitions = map[string]*CurrencyDefinition{
-		// Crypto
-		"BTC": {Name: "Bitcoin", Code: CurrencyCode("BTC"), TestnetCode: CurrencyCode("TBTC"), CurrencyType: Crypto, Divisibility: 8},
-		"BCH": {Name: "Bitcoin Cash", Code: CurrencyCode("BCH"), TestnetCode: CurrencyCode("TBCH"), CurrencyType: Crypto, Divisibility: 8},
-		"LTC": {Name: "Litecoin", Code: CurrencyCode("LTC"), TestnetCode: CurrencyCode("TLTC"), CurrencyType: Crypto, Divisibility: 8},
-		"ZEC": {Name: "Zcash", Code: CurrencyCode("ZEC"), TestnetCode: CurrencyCode("TZEC"), CurrencyType: Crypto, Divisibility: 8},
-		"ETH": {Name: "Ethereum", Code: CurrencyCode("ETH"), CurrencyType: Crypto, Divisibility: 18, TestnetCode: CurrencyCode("ETHT")},
-=======
 	NilCurrencyDefinition = CurrencyDefinition{Name: "", Code: NilCurrencyCode, Divisibility: 0, CurrencyType: ""}
->>>>>>> e9cd8d35
 
 	// holds validated dictionary singleton after initial load
 	validatedMainnetCurrencies *CurrencyDictionary
@@ -251,11 +241,7 @@
 	if string(c) == "" {
 		return "NIL"
 	}
-<<<<<<< HEAD
-	return fmt.Sprintf("%s(div%d)", c.Code.String(), c.Divisibility)
-=======
 	return string(c)
->>>>>>> e9cd8d35
 }
 
 // String returns a readable representation of CurrencyDefinition

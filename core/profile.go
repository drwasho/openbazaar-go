package core

import (
	"bytes"
	"encoding/hex"
	"encoding/json"
	"errors"
	"fmt"
	"github.com/OpenBazaar/openbazaar-go/ipfs"
	"github.com/OpenBazaar/openbazaar-go/repo"

	cid "gx/ipfs/QmTbxNB1NwDesLmKTscr4udL2tVP7MaxvXnD1D9yX7g3PN/go-cid"

	"io/ioutil"
	"os"
	"path"
	"strings"
	"time"

	ipnspath "gx/ipfs/QmQAgv6Gaoe2tQpcabqwKXKChp2MZ7i3UXv9DqTTaxCaTR/go-path"

	"github.com/OpenBazaar/jsonpb"
	"github.com/OpenBazaar/openbazaar-go/pb"
	"github.com/golang/protobuf/ptypes"
	"github.com/imdario/mergo"
)

// KeyCachePrefix - cache prefix for public key
const KeyCachePrefix = "/pubkey/"

// ErrorProfileNotFound - profile not found error
var ErrorProfileNotFound = errors.New("profile not found")

// GetProfile - fetch user profile
func (n *OpenBazaarNode) GetProfile() (pb.Profile, error) {
	var profile pb.Profile
	f, err := os.Open(path.Join(n.RepoPath, "root", "profile.json"))
	if err != nil {
		return profile, ErrorProfileNotFound
	}
	defer f.Close()
	err = jsonpb.Unmarshal(f, &profile)
	if err != nil {
		return profile, err
	}
	return profile, nil
}

// FetchProfile - fetch peer's profile
func (n *OpenBazaarNode) FetchProfile(peerID string, useCache bool) (pb.Profile, error) {
	var pro pb.Profile
	b, err := ipfs.ResolveThenCat(n.IpfsNode, ipnspath.FromString(path.Join(peerID, "profile.json")), time.Minute, n.IPNSQuorumSize, true)
	if err != nil || len(b) == 0 {
		return pro, err
	}
	err = jsonpb.UnmarshalString(string(b), &pro)
	if err != nil {
		return pro, err
	}
	return pro, nil
}

// UpdateProfile - update user profile
func (n *OpenBazaarNode) UpdateProfile(profile *pb.Profile) error {
<<<<<<< HEAD
	mPubkey, err := n.MasterPrivateKey.ECPubKey()
	if err != nil {
		return fmt.Errorf("getting public key: %s", err.Error())
=======
	if err := ValidateProfile(profile); err != nil {
		return err
	}

	mPubkey, err := n.MasterPrivateKey.ECPubKey()
	if err != nil {
		return err
>>>>>>> e1bb321d
	}

	profile.BitcoinPubkey = hex.EncodeToString(mPubkey.SerializeCompressed())
	var acceptedCurrencies []string
	settingsData, err := n.Datastore.Settings().Get()
	if err != nil {
		return fmt.Errorf("getting local settings: %s", err.Error())
	}
	if settingsData.PreferredCurrencies != nil {
		for _, ct := range *settingsData.PreferredCurrencies {
			acceptedCurrencies = append(acceptedCurrencies, n.NormalizeCurrencyCode(ct))
		}
	} else {
		for ct := range n.Multiwallet {
			acceptedCurrencies = append(acceptedCurrencies, n.NormalizeCurrencyCode(ct.CurrencyCode()))
		}
	}

	profile.Currencies = acceptedCurrencies
	if profile.ModeratorInfo != nil {
		profile.ModeratorInfo.AcceptedCurrencies = acceptedCurrencies

		// Update moderator info fixed fee details
		if profile.ModeratorInfo.Fee != nil {
			if profile.ModeratorInfo.Fee.FixedFeeValue != nil {
				if profile.ModeratorInfo.Fee.FixedFeeValue.Currency != nil {
					fixedFee, err := repo.NewCurrencyValueFromProtobuf(profile.ModeratorInfo.Fee.FixedFeeValue)
					if err != nil {
						return fmt.Errorf("unable to parse fixed fee currency (%s): %s", profile.ModeratorInfo.Fee.FixedFeeValue.String(), err.Error())
					}
					normalizedFee, err := fixedFee.Normalize()
					if err != nil {
						feeDivisibility := uint(profile.ModeratorInfo.Fee.FixedFeeValue.Currency.Divisibility)
						return fmt.Errorf("converting divisibility for fixed fee (%s) from (%d) to (%d): %s", fixedFee.Currency.String(), fixedFee.Currency.Divisibility, feeDivisibility, err.Error())
					}
					pbNormalizedFee, err := normalizedFee.Protobuf()
					if err != nil {
						return fmt.Errorf("setting moderator fixed fee value: %s", err.Error())
					}
					profile.ModeratorInfo.Fee.FixedFeeValue = pbNormalizedFee
				}
			}
		}
	}

	profile.PeerID = n.IpfsNode.Identity.Pretty()
	ts, err := ptypes.TimestampProto(time.Now())
	if err != nil {
		return err
	}
	profile.LastModified = ts
	if err := ValidateProfile(profile); err != nil {
		return err
	}

	m := jsonpb.Marshaler{
		EnumsAsInts:  false,
		EmitDefaults: true,
		Indent:       "    ",
		OrigName:     false,
	}
	out, err := m.MarshalToString(profile)
	if err != nil {
		return err
	}

	profilePath := path.Join(n.RepoPath, "root", "profile.json")
	f, err := os.Create(profilePath)
	if err != nil {
		return err
	}
	defer f.Close()
	if _, err := f.WriteString(out); err != nil {
		return err
	}
	return nil
}

// PatchProfile - patch user profile
func (n *OpenBazaarNode) PatchProfile(patch map[string]interface{}) error {
	profilePath := path.Join(n.RepoPath, "root", "profile.json")

	// Read stored profile data
	file, err := os.Open(profilePath)
	if err != nil {
		return err
	}
	d := json.NewDecoder(file)
	d.UseNumber()

	var i interface{}
	err = d.Decode(&i)
	if err != nil {
		return err
	}
	profile := i.(map[string]interface{})

	patchMod, pok := patch["moderator"]
	storedMod, sok := profile["moderator"]
	if pok && sok {
		patchBool, ok := patchMod.(bool)
		if !ok {
			return errors.New("invalid moderator type")
		}
		storedBool, ok := storedMod.(bool)
		if !ok {
			return errors.New("invalid moderator type")
		}
		if patchBool && patchBool != storedBool {
			if err := n.SetSelfAsModerator(nil); err != nil {
				return err
			}
		} else if !patchBool && patchBool != storedBool {
			if err := n.RemoveSelfAsModerator(); err != nil {
				return err
			}
		}
	}

	// Assuming that `profile` map contains complete data, as it is read
	// from storage, and `patch` map is possibly incomplete, merge first
	// into second recursively, preserving new fields and adding missing
	// old ones
	if err := mergo.Map(&patch, &profile); err != nil {
		return err
	}

	// Execute UpdateProfile with new profile
	newProfile, err := json.Marshal(patch)
	if err != nil {
		return err
	}
	p := new(pb.Profile)
	if err := jsonpb.Unmarshal(bytes.NewReader(newProfile), p); err != nil {
		return err
	}
	return n.UpdateProfile(p)
}

func (n *OpenBazaarNode) appendCountsToProfile(profile *pb.Profile) (*pb.Profile, bool) {
	if profile.Stats == nil {
		profile.Stats = new(pb.Profile_Stats)
	}
	var changed bool
	listingCount := uint32(n.GetListingCount())
	if listingCount != profile.Stats.ListingCount {
		profile.Stats.ListingCount = listingCount
		changed = true
	}
	postCount := uint32(n.GetPostCount())
	if postCount != profile.Stats.PostCount {
		profile.Stats.PostCount = postCount
		changed = true
	}
	followerCount := uint32(n.Datastore.Followers().Count())
	if followerCount != profile.Stats.FollowerCount {
		profile.Stats.FollowerCount = followerCount
		changed = true
	}
	followingCount := uint32(n.Datastore.Following().Count())
	if followingCount != profile.Stats.FollowingCount {
		profile.Stats.FollowingCount = followingCount
		changed = true
	}
	ratingCount, averageRating, err := n.GetRatingCounts()
	if err == nil && (ratingCount != profile.Stats.RatingCount || averageRating != profile.Stats.AverageRating) {
		profile.Stats.RatingCount = ratingCount
		profile.Stats.AverageRating = averageRating
		changed = true
	}
	return profile, changed
}

func (n *OpenBazaarNode) updateProfileCounts() error {
	profilePath := path.Join(n.RepoPath, "root", "profile.json")
	profile := new(pb.Profile)
	_, ferr := os.Stat(profilePath)
	if !os.IsNotExist(ferr) {
		// Read existing file
		file, err := os.Open(profilePath)
		if err != nil {
			return err
		}
		defer file.Close()
		err = jsonpb.Unmarshal(file, profile)
		if err != nil {
			return err
		}
	} else {
		return nil
	}
	newPro, changed := n.appendCountsToProfile(profile)
	if changed {
		return n.UpdateProfile(newPro)
	}
	return nil
}

func (n *OpenBazaarNode) updateProfileRatings(newRating *pb.Rating) error {
	profilePath := path.Join(n.RepoPath, "root", "profile.json")
	profile := new(pb.Profile)
	_, ferr := os.Stat(profilePath)
	if !os.IsNotExist(ferr) {
		// Read existing file
		file, err := ioutil.ReadFile(profilePath)
		if err != nil {
			return err
		}
		err = jsonpb.UnmarshalString(string(file), profile)
		if err != nil {
			return err
		}
	} else {
		return nil
	}
	if profile.Stats != nil && newRating.RatingData != nil {
		total := profile.Stats.AverageRating * float32(profile.Stats.RatingCount)
		total += float32(newRating.RatingData.Overall)
		profile.Stats.RatingCount++ // += 1
		profile.Stats.AverageRating = total / float32(profile.Stats.RatingCount)
	}
	newPro, _ := n.appendCountsToProfile(profile)

	return n.UpdateProfile(newPro)
}

// ValidateProfile - validate fetched profile
func ValidateProfile(profile *pb.Profile) error {
	if strings.Contains(profile.Handle, "@") {
		return errors.New("handle should not contain @")
	}
	if len(profile.Handle) > repo.WordMaxCharacters {
		return fmt.Errorf("handle character length is greater than the max of %d", repo.WordMaxCharacters)
	}
	if len(profile.Name) == 0 {
		return errors.New("profile name not set")
	}
	if len(profile.Name) > repo.WordMaxCharacters {
		return fmt.Errorf("name character length is greater than the max of %d", repo.WordMaxCharacters)
	}
	if len(profile.Location) > repo.WordMaxCharacters {
		return fmt.Errorf("location character length is greater than the max of %d", repo.WordMaxCharacters)
	}
	if len(profile.About) > repo.AboutMaxCharacters {
		return fmt.Errorf("about character length is greater than the max of %d", repo.AboutMaxCharacters)
	}
	if len(profile.ShortDescription) > repo.ShortDescriptionLength {
		return fmt.Errorf("short description character length is greater than the max of %d", repo.ShortDescriptionLength)
	}
	if profile.ContactInfo != nil {
		if len(profile.ContactInfo.Website) > repo.URLMaxCharacters {
			return fmt.Errorf("website character length is greater than the max of %d", repo.URLMaxCharacters)
		}
		if len(profile.ContactInfo.Email) > repo.SentenceMaxCharacters {
			return fmt.Errorf("email character length is greater than the max of %d", repo.SentenceMaxCharacters)
		}
		if len(profile.ContactInfo.PhoneNumber) > repo.WordMaxCharacters {
			return fmt.Errorf("phone number character length is greater than the max of %d", repo.WordMaxCharacters)
		}
		if len(profile.ContactInfo.Social) > repo.MaxListItems {
			return fmt.Errorf("number of social accounts is greater than the max of %d", repo.MaxListItems)
		}
		for _, s := range profile.ContactInfo.Social {
			if len(s.Username) > repo.WordMaxCharacters {
				return fmt.Errorf("social username character length is greater than the max of %d", repo.WordMaxCharacters)
			}
			if len(s.Type) > repo.WordMaxCharacters {
				return fmt.Errorf("social account type character length is greater than the max of %d", repo.WordMaxCharacters)
			}
			if len(s.Proof) > repo.URLMaxCharacters {
				return fmt.Errorf("social proof character length is greater than the max of %d", repo.WordMaxCharacters)
			}
		}
	}
	if profile.ModeratorInfo != nil {
		if len(profile.ModeratorInfo.Description) > repo.AboutMaxCharacters {
			return fmt.Errorf("moderator description character length is greater than the max of %d", repo.AboutMaxCharacters)
		}
		if len(profile.ModeratorInfo.TermsAndConditions) > repo.PolicyMaxCharacters {
			return fmt.Errorf("moderator terms and conditions character length is greater than the max of %d", repo.PolicyMaxCharacters)
		}
		if len(profile.ModeratorInfo.Languages) > repo.MaxListItems {
			return fmt.Errorf("moderator number of languages greater than the max of %d", repo.MaxListItems)
		}
		for _, l := range profile.ModeratorInfo.Languages {
			if len(l) > repo.WordMaxCharacters {
				return fmt.Errorf("moderator language character length is greater than the max of %d", repo.WordMaxCharacters)
			}
		}
		if profile.ModeratorInfo.Fee != nil {
<<<<<<< HEAD
			if profile.ModeratorInfo.Fee.FixedFeeValue != nil {
				if profile.ModeratorInfo.Fee.FixedFeeValue.Currency == nil {
					return fmt.Errorf("moderator fee currency must be defined with fixed fee amount")
				} else {
					if len(profile.ModeratorInfo.Fee.FixedFeeValue.Currency.Code) > repo.WordMaxCharacters {
						return fmt.Errorf("moderator fee currency code character length is greater than the max of %d", repo.WordMaxCharacters)
					}
				}
=======
			if profile.ModeratorInfo.Fee.FixedFeeValue != nil &&
				profile.ModeratorInfo.Fee.FixedFeeValue.Currency != nil &&
				len(profile.ModeratorInfo.Fee.FixedFeeValue.Currency.Code) > repo.WordMaxCharacters {
				return fmt.Errorf("moderator fee currency code character length is greater than the max of %d", repo.WordMaxCharacters)
>>>>>>> e1bb321d
			}
		}
	}
	if profile.AvatarHashes != nil && (profile.AvatarHashes.Large != "" || profile.AvatarHashes.Medium != "" ||
		profile.AvatarHashes.Small != "" || profile.AvatarHashes.Tiny != "" || profile.AvatarHashes.Original != "") {
		_, err := cid.Decode(profile.AvatarHashes.Tiny)
		if err != nil {
			return errors.New("tiny image hashes must be properly formatted CID")
		}
		_, err = cid.Decode(profile.AvatarHashes.Small)
		if err != nil {
			return errors.New("small image hashes must be properly formatted CID")
		}
		_, err = cid.Decode(profile.AvatarHashes.Medium)
		if err != nil {
			return errors.New("medium image hashes must be properly formatted CID")
		}
		_, err = cid.Decode(profile.AvatarHashes.Large)
		if err != nil {
			return errors.New("large image hashes must be properly formatted CID")
		}
		_, err = cid.Decode(profile.AvatarHashes.Original)
		if err != nil {
			return errors.New("original image hashes must be properly formatted CID")
		}
	}
	if profile.HeaderHashes != nil && (profile.HeaderHashes.Large != "" || profile.HeaderHashes.Medium != "" ||
		profile.HeaderHashes.Small != "" || profile.HeaderHashes.Tiny != "" || profile.HeaderHashes.Original != "") {
		_, err := cid.Decode(profile.HeaderHashes.Tiny)
		if err != nil {
			return errors.New("tiny image hashes must be properly formatted CID")
		}
		_, err = cid.Decode(profile.HeaderHashes.Small)
		if err != nil {
			return errors.New("small image hashes must be properly formatted CID")
		}
		_, err = cid.Decode(profile.HeaderHashes.Medium)
		if err != nil {
			return errors.New("medium image hashes must be properly formatted CID")
		}
		_, err = cid.Decode(profile.HeaderHashes.Large)
		if err != nil {
			return errors.New("large image hashes must be properly formatted CID")
		}
		_, err = cid.Decode(profile.HeaderHashes.Original)
		if err != nil {
			return errors.New("original image hashes must be properly formatted CID")
		}
	}
	if len(profile.BitcoinPubkey) > 66 {
		return fmt.Errorf("bitcoin public key character length is greater than the max of %d", 66)
	}
	if profile.Stats != nil {
		if profile.Stats.AverageRating > 5 {
			return fmt.Errorf("average rating cannot be greater than %d", 5)
		}
	}
	return nil
}<|MERGE_RESOLUTION|>--- conflicted
+++ resolved
@@ -62,19 +62,9 @@
 
 // UpdateProfile - update user profile
 func (n *OpenBazaarNode) UpdateProfile(profile *pb.Profile) error {
-<<<<<<< HEAD
 	mPubkey, err := n.MasterPrivateKey.ECPubKey()
 	if err != nil {
 		return fmt.Errorf("getting public key: %s", err.Error())
-=======
-	if err := ValidateProfile(profile); err != nil {
-		return err
-	}
-
-	mPubkey, err := n.MasterPrivateKey.ECPubKey()
-	if err != nil {
-		return err
->>>>>>> e1bb321d
 	}
 
 	profile.BitcoinPubkey = hex.EncodeToString(mPubkey.SerializeCompressed())
@@ -365,21 +355,10 @@
 			}
 		}
 		if profile.ModeratorInfo.Fee != nil {
-<<<<<<< HEAD
-			if profile.ModeratorInfo.Fee.FixedFeeValue != nil {
-				if profile.ModeratorInfo.Fee.FixedFeeValue.Currency == nil {
-					return fmt.Errorf("moderator fee currency must be defined with fixed fee amount")
-				} else {
-					if len(profile.ModeratorInfo.Fee.FixedFeeValue.Currency.Code) > repo.WordMaxCharacters {
-						return fmt.Errorf("moderator fee currency code character length is greater than the max of %d", repo.WordMaxCharacters)
-					}
-				}
-=======
 			if profile.ModeratorInfo.Fee.FixedFeeValue != nil &&
 				profile.ModeratorInfo.Fee.FixedFeeValue.Currency != nil &&
 				len(profile.ModeratorInfo.Fee.FixedFeeValue.Currency.Code) > repo.WordMaxCharacters {
 				return fmt.Errorf("moderator fee currency code character length is greater than the max of %d", repo.WordMaxCharacters)
->>>>>>> e1bb321d
 			}
 		}
 	}

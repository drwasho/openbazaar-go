--- conflicted
+++ resolved
@@ -9,20 +9,6 @@
 	"strconv"
 	"time"
 
-<<<<<<< HEAD
-	wi "github.com/OpenBazaar/wallet-interface"
-	"github.com/btcsuite/btcd/chaincfg"
-	"github.com/btcsuite/btcd/chaincfg/chainhash"
-	"github.com/btcsuite/btcd/wire"
-	"github.com/btcsuite/btcutil"
-	hd "github.com/btcsuite/btcutil/hdkeychain"
-	"github.com/ltcsuite/ltcutil"
-	"github.com/ltcsuite/ltcwallet/wallet/txrules"
-	"github.com/tyler-smith/go-bip39"
-	"golang.org/x/net/proxy"
-
-=======
->>>>>>> 9a05dd8a
 	"github.com/OpenBazaar/multiwallet/cache"
 	"github.com/OpenBazaar/multiwallet/client"
 	"github.com/OpenBazaar/multiwallet/config"
@@ -31,8 +17,7 @@
 	"github.com/OpenBazaar/multiwallet/model"
 	"github.com/OpenBazaar/multiwallet/service"
 	"github.com/OpenBazaar/multiwallet/util"
-<<<<<<< HEAD
-=======
+
 	wi "github.com/OpenBazaar/wallet-interface"
 	"github.com/btcsuite/btcd/chaincfg"
 	"github.com/btcsuite/btcd/chaincfg/chainhash"
@@ -44,7 +29,6 @@
 	logging "github.com/op/go-logging"
 	"github.com/tyler-smith/go-bip39"
 	"golang.org/x/net/proxy"
->>>>>>> 9a05dd8a
 )
 
 type LitecoinWallet struct {
@@ -260,7 +244,7 @@
 			}
 			tout := wi.TransactionOutput{
 				Address: addr,
-				Value:   out.Value,
+				Value:   *big.NewInt(out.Value),
 				Index:   uint32(i),
 			}
 			outs = append(outs, tout)
